package cn.edu.thu.tsfiledb.conf;

public class TsfileDBConfig {

	public static final String CONFIG_NAME = "tsfile-engine.properties";
	public static final String CONFIG_DEFAULT_PATH = "tsfiledb/conf/" + CONFIG_NAME;

	/**
	 * Port which JDBC server listens to
	 */
	public int rpcPort = 6667;
<<<<<<< HEAD

	/**
	 * Is write ahead log enable
	 */
	public boolean enableWal = true;

=======
	
    	/**
    	 * Is write ahead log enable
    	 */	
	public boolean enableWal = false;
	
>>>>>>> b0a2f130
	/**
	 * Write ahead log folder.
	 */
	public String walFolder = "wals";

	/**
	 * When the total number of write ahead log in the file and memory reaches
	 * the specified size, all the logs are compressed and the unused logs are
	 * removed Increase this value, it will lead to short write pause. Decrease
	 * this value, it will increase IO and CPU consumption
	 */
	public int walCleanupThreshold = 500000;

	/**
	 * When a certain amount ofwrite ahead log is reached, it will be flushed to
	 * disk. It is possible to lose at most flush_wal_threshold operations
	 */
	public int flushWalThreshold = 10000;

	/**
	 * The cycle when write ahead log is periodically refreshed to disk(in
	 * milliseconds) It is possible to lose at most flush_wal_period_in_ms ms
	 * operations
	 */
	public long flushWalPeriodInMs = 10;

	/**
	 * Data directory of Overflow data
	 */
	public String overflowDataDir = "data/overflow";

	/**
	 * Data directory of fileNode data
	 */
	public String fileNodeDir = "data/digest";

	/**
	 * Data directory of bufferWrite data
	 */
	public String bufferWriteDir = "data/delta";

	/**
	 * Data directory of metadata data
	 */
	public String metadataDir = "data/metadata";

	/**
	 * Data directory of derby data
	 */
	public String derbyHome = "data/derby";

	/**
	 * The maximum concurrent thread number for merging overflow
	 */
	public int mergeConcurrentThreads = 10;

	/**
	 * Maximum number of folders open at the same time
	 */
	public int maxOpenFolder = 100;

	/**
	 * The amount of data that is read every time in batches. In a session, user
	 * can set by himself, and it will only take effect in current session.
	 */
	public int fetchSize = 10000;

	/**
	 * the maximum number of writing instances existing in same time.
	 */
	public int writeInstanceThreshold = 5;
	
	/**
	 * The period time for close file. The unit is second.
	 */
	public long periodTimeForClose = 3600;
	
	/**
	 * The period time for merge overflow data with tsfile data. The unit is second.
	 */
	public long periodTimeForMerge = 7200;

	public TsfileDBConfig() {
	}

}<|MERGE_RESOLUTION|>--- conflicted
+++ resolved
@@ -9,21 +9,12 @@
 	 * Port which JDBC server listens to
 	 */
 	public int rpcPort = 6667;
-<<<<<<< HEAD
-
-	/**
-	 * Is write ahead log enable
-	 */
-	public boolean enableWal = true;
-
-=======
 	
     	/**
     	 * Is write ahead log enable
     	 */	
 	public boolean enableWal = false;
 	
->>>>>>> b0a2f130
 	/**
 	 * Write ahead log folder.
 	 */
