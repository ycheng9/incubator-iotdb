package cn.edu.tsinghua.iotdb.query.reader;

import cn.edu.tsinghua.iotdb.engine.filenode.FileNodeManager;
import cn.edu.tsinghua.iotdb.engine.querycontext.QueryDataSource;
import cn.edu.tsinghua.iotdb.exception.FileNodeManagerException;
import cn.edu.tsinghua.iotdb.exception.PathErrorException;
import cn.edu.tsinghua.iotdb.query.management.ReadCacheManager;
import cn.edu.tsinghua.tsfile.common.exception.ProcessorException;
import cn.edu.tsinghua.tsfile.timeseries.filter.definition.SingleSeriesFilterExpression;
import cn.edu.tsinghua.tsfile.timeseries.filterV2.expression.impl.QueryFilterFactory;
import cn.edu.tsinghua.tsfile.timeseries.filterV2.expression.impl.SeriesFilter;
import cn.edu.tsinghua.tsfile.timeseries.filterV2.operator.NoRestriction;
import cn.edu.tsinghua.tsfile.timeseries.read.support.Path;
import org.slf4j.Logger;
import org.slf4j.LoggerFactory;

import java.io.IOException;

/**
 * To avoid create RecordReader frequently,<br>
 * RecordReaderFactory could create a RecordReader using cache.
 *
 * @author Jinrui Zhang
 */
public class RecordReaderFactory {
    private static final Logger LOGGER = LoggerFactory.getLogger(RecordReaderFactory.class);
    private static RecordReaderFactory instance = new RecordReaderFactory();

    private FileNodeManager fileNodeManager;
    private ReadCacheManager readCacheManager;

    private RecordReaderFactory() {
        fileNodeManager = FileNodeManager.getInstance();
        readCacheManager = ReadCacheManager.getInstance();
    }

    /**
     * Construct a RecordReader which contains QueryStructure and read lock token.
     *
     * @param readLock if readLock is not null, the read lock of file node has been created,<br>
     *                 else a new read lock token should be applied.
     * @param prefix   for the exist of <code>RecordReaderCacheManager</code> and batch read, we need a prefix to
     *                 represent the uniqueness.
     * @return <code>RecordReader</code>
     */
    public synchronized RecordReader getRecordReader(String deltaObjectUID, String measurementID,
                                        SingleSeriesFilterExpression timeFilter, SingleSeriesFilterExpression valueFilter,
                                        Integer readLock, String prefix, ReaderType readerType)
            throws ProcessorException, PathErrorException, IOException {
        int readToken = 0;
        if (readLock == null) {
            readToken = readCacheManager.lock(deltaObjectUID);
        } else {
            readToken = readLock;
        }
        String cacheDeltaKey = prefix + deltaObjectUID;
        if (readCacheManager.getRecordReaderCacheManager().containsRecordReader(cacheDeltaKey, measurementID)) {
            return readCacheManager.getRecordReaderCacheManager().get(cacheDeltaKey, measurementID);
        } else {
            QueryDataSource queryDataSource;
            try {
                SeriesFilter seriesFilter = new SeriesFilter<>(new Path(deltaObjectUID+"."+measurementID), new NoRestriction());
                queryDataSource = fileNodeManager.query(seriesFilter);
            } catch (FileNodeManagerException e) {
                throw new ProcessorException(e.getMessage());
            }
<<<<<<< HEAD

            RecordReader recordReader = createANewRecordReader(deltaObjectUID, measurementID, timeFilter, valueFilter, queryDataSource, readerType);
            readLockManager.recordReaderCache.put(cacheDeltaKey, measurementID, recordReader);
=======
            RecordReader recordReader = createANewRecordReader(deltaObjectUID, measurementID, timeFilter, valueFilter, queryDataSource, readerType, readToken);
            readCacheManager.getRecordReaderCacheManager().put(cacheDeltaKey, measurementID, recordReader);
>>>>>>> f16f038c
            return recordReader;
        }
    }

    private RecordReader createANewRecordReader(String deltaObjectUID, String measurementID,
                                                SingleSeriesFilterExpression queryTimeFilter, SingleSeriesFilterExpression queryValueFilter,
                                                QueryDataSource queryDataSource, ReaderType readerType, int readToken) throws PathErrorException, IOException {
        switch (readerType) {
            case QUERY:
                return new QueryRecordReader(queryDataSource.getSeriesDataSource(), queryDataSource.getOverflowSeriesDataSource(),
                        deltaObjectUID, measurementID, queryTimeFilter, queryValueFilter, readToken);
            case AGGREGATE:
                return new AggregateRecordReader(queryDataSource.getSeriesDataSource(), queryDataSource.getOverflowSeriesDataSource(),
                        deltaObjectUID, measurementID, queryTimeFilter, queryValueFilter, readToken);
            case FILL:
                return new FillRecordReader(queryDataSource.getSeriesDataSource(), queryDataSource.getOverflowSeriesDataSource(),
                        deltaObjectUID, measurementID, queryTimeFilter, queryValueFilter, readToken);
            case GROUPBY:
                return new QueryRecordReader(queryDataSource.getSeriesDataSource(), queryDataSource.getOverflowSeriesDataSource(),
                        deltaObjectUID, measurementID, queryTimeFilter, queryValueFilter, readToken);
        }

        return null;
    }

    public static RecordReaderFactory getInstance() {
        return instance;
    }

    // TODO this method is only used in test case and KV-match index
    public void removeRecordReader(String deltaObjectId, String measurementId) throws IOException {
        if (readCacheManager.getRecordReaderCacheManager().containsRecordReader(deltaObjectId, measurementId)) {
            // close the RecordReader read stream.
            readCacheManager.getRecordReaderCacheManager().get(deltaObjectId, measurementId).closeFileStream();
            readCacheManager.getRecordReaderCacheManager().get(deltaObjectId, measurementId).closeFileStreamForOneRequest();
            readCacheManager.getRecordReaderCacheManager().remove(deltaObjectId, measurementId);
        }
    }
}<|MERGE_RESOLUTION|>--- conflicted
+++ resolved
@@ -64,14 +64,9 @@
             } catch (FileNodeManagerException e) {
                 throw new ProcessorException(e.getMessage());
             }
-<<<<<<< HEAD
 
-            RecordReader recordReader = createANewRecordReader(deltaObjectUID, measurementID, timeFilter, valueFilter, queryDataSource, readerType);
-            readLockManager.recordReaderCache.put(cacheDeltaKey, measurementID, recordReader);
-=======
             RecordReader recordReader = createANewRecordReader(deltaObjectUID, measurementID, timeFilter, valueFilter, queryDataSource, readerType, readToken);
             readCacheManager.getRecordReaderCacheManager().put(cacheDeltaKey, measurementID, recordReader);
->>>>>>> f16f038c
             return recordReader;
         }
     }
