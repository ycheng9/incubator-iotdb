--- conflicted
+++ resolved
@@ -65,7 +65,6 @@
    */
   public static DataPoint getDataPoint(TSDataType dataType, String measurementId, String value) {
     DataPoint dataPoint = null;
-<<<<<<< HEAD
     switch (dataType) {
       case INT32:
         dataPoint = new IntDataPoint(measurementId, Integer.valueOf(value));
@@ -87,34 +86,9 @@
         break;
       default:
         throw new UnSupportedDataTypeException("This data type is not supported -" + dataType);
-=======
-    try {
-      switch (dataType) {
-        case INT32:
-          dataPoint = new IntDataPoint(measurementId, Integer.valueOf(value));
-          break;
-        case INT64:
-          dataPoint = new LongDataPoint(measurementId, Long.valueOf(value));
-          break;
-        case FLOAT:
-          dataPoint = new FloatDataPoint(measurementId, Float.valueOf(value));
-          break;
-        case DOUBLE:
-          dataPoint = new DoubleDataPoint(measurementId, Double.valueOf(value));
-          break;
-        case BOOLEAN:
-          dataPoint = new BooleanDataPoint(measurementId, Boolean.valueOf(value));
-          break;
-        case TEXT:
-          dataPoint = new StringDataPoint(measurementId, new Binary(value));
-          break;
-        default:
-          throw new UnSupportedDataTypeException(String.format("Data type %s is not supported.", dataType));
-      }
     } catch (Exception e){
       throw new UnSupportedDataTypeException(String.format("Data type of %s is %s, but input value is %s", measurementId,
               dataType, value));
->>>>>>> db41e493
     }
 
     return dataPoint;
